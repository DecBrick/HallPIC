using HallPIC: HallPIC as hp
using Documenter
using Test

Documenter.doctest(hp)

const Hydrogen = hp.Gas(name=:H, mass=1)
const Xenon = hp.Gas(name=:Xe, mass=131.293)

function test_leapfrog(::Type{T}) where T
	function leapfrog_gather!(pc::hp.ParticleContainer)
		@inbounds for i in eachindex(pc.pos)
			pc.acc[i] = -pc.pos[i]
		end
	end

	dt = 0.2
	x0 = 1.0
	v0 = 0
	tmax = 5*pi
	num_steps = ceil(Int, tmax / dt)
	t = range(0.0, tmax, length=num_steps)

	pos = zeros(num_steps)
	vel = zeros(num_steps)

	pc = hp.ParticleContainer{T}(1, Hydrogen(1))

	# Test 1: Initially-stationary particle remains at rest
	pc.pos[1] = 0.0
	pc.vel[1] = 0.0

	# No acceleration at x = 0
	leapfrog_gather!(pc)
	@test pc.acc[1] == 0

	hp.push_vel!(pc, -dt/2)

	# No movement
	hp.push!(pc, dt)
	@test pc.pos[1] == 0
	@test pc.vel[1] == 0

	# Test 2: simple harmonic oscillator starting at (x,v) = (1,0)
	# Check that leapfrog is centered as expected
	pc.pos[1] = x0
	pc.vel[1] = v0
	leapfrog_gather!(pc)

	# half step backward in velocity
	hp.push_vel!(pc, -dt/2)
	pos[1] = pc.pos[1]
	vel[1] = pc.vel[1]

	for i in 2:num_steps
		leapfrog_gather!(pc)
		hp.push!(pc, dt)

		pos[i] = pc.pos[1]
		vel[i] = pc.vel[1]
	end

	# Check that leapfrog is centered
	min, max = extrema(pos)
	@test min >= -1
	@test max <= 1

	min, max = extrema(vel)
	@test min >= -1
	@test max <= 1
end

@testset "Harmonic oscillator" begin
	for T in [Float32, Float64]
		test_leapfrog(T)
	end
end

function test_linear_drop(::Type{T}, V) where T
	pc = hp.ParticleContainer{T}(1, Hydrogen(1))
	M = 100
	L = 0.05
	x = LinRange(0, L, M)
	E = V / L * ones(M)

	x_norm = x ./ hp.x_0
	E_norm = E ./ hp.E_0

	extrap = hp.DataInterpolations.ExtrapolationType.Constant
	E_itp = hp.LinearInterpolation(E_norm, x_norm, extrapolation = extrap)

	q = hp.charge(pc.species) * hp.q_e
	m = hp.mass(pc.species) * hp.m_0

	u_expected = sqrt(2 * q * V / m)
	dt = 0.5 * L / u_expected / M
	dt_norm = dt / hp.t_0

	# pushback step
	hp.gather!(pc, E_itp)
	hp.push_vel!(pc, -dt_norm/2)

	t = 0.0
	while pc.pos[1] < x_norm[end] 
		t += dt_norm
		hp.gather!(pc, E_itp)
		hp.push!(pc, dt_norm)
	end

	hp.push_vel!(pc, dt_norm/2)

	a = hp.charge(pc.species) * E_norm[1] / hp.mass(pc.species)
	u_exact = T(a * t)
	x_exact = T(0.5 * a * t^2)

	@test x_exact ≈ pc.pos[1]
	@test u_exact ≈ pc.vel[1]
end

@testset "Linear potential drop" begin
	for T in [Float32, Float64]
		test_linear_drop(T, 600.0)
	end
end


function test_add_particles(::Type{T}) where T 
	# try initalizing the particles object 
	particles = hp.ParticleContainer{T}(0, Xenon(1))

	#check the initialization 
	@test hp.charge(particles.species) == 1
	@test hp.mass(particles.species) == Xenon.mass
	@test isempty(particles.pos)
	@test isempty(particles.vel)
	@test isempty(particles.acc)
	@test isempty(particles.weight)

	# try adding two particles 
	pos = [T(1.57), T(0.51)]
	vel = [T(19823.1041), T(981.471)]
	weight = [T(1.589e16), T(1.589e16)]

	particles = hp.add_particles!(particles, pos, vel, weight)

	#check them 
	@test length(particles.pos) == 2
	@test particles.pos[1] == pos[1]
	@test particles.pos[2] == pos[2]

	@test length(particles.vel) == 2
	@test particles.vel[1] == vel[1]
	@test particles.vel[2] == vel[2]

	@test length(particles.weight) == 2
	@test particles.weight[1] == weight[1]
	@test particles.weight[2] == weight[2]

	@test length(particles.acc) == 2
	@test particles.acc[1] == 0
	@test particles.acc[2] == 0
end

@testset "Add particles" begin
	for T in [Float32, Float64]
		test_add_particles(T)
	end
end

@testset "SpeciesProperties" begin
	for T in [Float32, Float64]
		N = 5
		sp = hp.SpeciesProperties{T}(N, Hydrogen(1))
		@test length(sp) == N

		base = collect(1.0:N)
		@. sp.dens = 1.0 * base
		@. sp.vel = 2.0 * base
		@. sp.temp = 3.0 * base
		@. sp.avg_weight = 4.0*base

		@test eltype(sp) == hp.CellProperties{T}

		for (i, cell) in enumerate(sp)
			@test cell.dens == sp.dens[i] && cell.dens == sp[i].dens
			@test cell.vel == sp.vel[i] && cell.vel == sp[i].vel
			@test cell.temp == sp.temp[i] && cell.temp == sp[i].temp
			@test cell.avg_weight == sp.avg_weight[i] == sp[i].avg_weight
			@test cell == sp[i]
		end
		c = collect(sp)
		@test eltype(c) == hp.CellProperties{T}
		@test length(c) == N

		sp_empty = hp.SpeciesProperties{T}(0, Hydrogen(1))
		for _ in sp_empty
		end
		c = collect(sp_empty)
		@test eltype(c) == hp.CellProperties{T}
		@test length(c) == 0
		@test length(sp_empty) == 0
	end
end


@testset "Grid construction" begin
	N = 100
	left_boundary = hp.OpenBoundary()
	right_boundary = hp.WallBoundary(0.5)
	area = 1.0
	x0 = 0
	x1 = 1
	grid = hp.Grid(N, x0, x1, area, left_boundary, right_boundary)

	@test length(grid.cell_centers) == N+2
	@test length(grid.face_centers) == N+3
	@test grid.left_boundary == left_boundary
	@test grid.right_boundary == right_boundary
	dz = (x1 - x0) / N
	@test all(volume ≈ dz * area for volume in grid.cell_volumes)
	@test grid.face_centers[end-1] - grid.face_centers[2] == (x1 - x0)
end

@testset "Particle location" begin
	N = 100
	x0 = 0.
	x1 = 1.0*N
	grid = hp.Grid(N, x0, x1, 1.0)
	dx = (x1 - x0) / N
	pc = hp.ParticleContainer{Float32}(7, Hydrogen(1))

	pc.pos[1] = 50.5
	pc.pos[2] = 50.1
	pc.pos[3] = 50.7
	pc.pos[4] = x0
	pc.pos[5] = -0.6
	pc.pos[6] = dx
	pc.pos[7] = x1

	hp.locate_particles!(pc, grid)

	@test pc.inds[1] == 52
	@test pc.inds[2] == -52
	@test pc.inds[3] == 52
	@test pc.inds[4] == 1
	@test pc.inds[5] == -1
	@test pc.inds[6] == 2
	@test pc.inds[7] == N+1
end

function test_deposition(::Type{T}, n_cell, profile = :uniform, rtol = 0.01) where T
	# initialize species 
	xenon = hp.Gas(name=:Xe, mass=131.293)
	species = xenon(0)

	# define the cell properties
	L = 1.0
	grid = hp.Grid(n_cell, 0, L, 1.0)
	vol = grid.cell_volumes[1]
	particles_per_cell = 500_000 # per cell 

	# Initialize fluid property arrays
	n_0 = 1e18 / hp.n_0
	u_0 = 3.0 
	T_0 = 50.0
	w_0 = n_0 / particles_per_cell * vol 
	avg_interval = 10

	uniform(x) = 1
	linear(x) = 0.5 * (1+x/L)
	quadratic(x) = 1 - 2 * (x/L - 0.5)^2

	fluid_properties = hp.SpeciesProperties{Float64}(n_cell+2, species)
	prof_z = if profile == :linear
		linear.(grid.cell_centers)
	elseif profile == :quadratic
		quadratic.(grid.cell_centers)
	else
		uniform.(grid.cell_centers)
	end
	@. fluid_properties.dens = prof_z * n_0
	@. fluid_properties.vel = prof_z * u_0 
	@. fluid_properties.temp = prof_z * T_0 
	fluid_properties.avg_weight .= 0.0

	n_exact = copy(fluid_properties.dens)
	u_exact = copy(fluid_properties.vel)
	T_exact = copy(fluid_properties.temp)
	w_exact = n_exact / particles_per_cell * vol

	# Create particles from fluid properties
	particles = hp.initialize_particles(fluid_properties, grid, particles_per_cell)

	# check that particles are in bounds and limits are correct
	@test size(particles.pos)[1] == n_cell * particles_per_cell
	min, max = extrema(particles.pos)
	@test max <= L
	@test min >= 0

	min, max = extrema(particles.weight)
	w_min = 0.5 * (w_exact[1] + w_exact[2])
	@test isapprox(max, w_0; rtol)
	if profile == :uniform
		@test isapprox(min, w_0; rtol)
	else
		@test isapprox(min, w_min; rtol)
	end

	min, max = extrema(particles.vel)
	thermal_speed = sqrt(T_0 / Xenon.mass)
	@test max <= u_0 + 8 * thermal_speed
	@test min >= u_0 - 8 * thermal_speed

	# deposit to the cells 
	hp.locate_particles!(particles, grid)
	hp.deposit!(fluid_properties, particles, grid, avg_interval)

	#check that interior cells have correct properties and ghost cells are still zero
	for i in 2:n_cell+1
		@test isapprox(fluid_properties.dens[i], n_exact[i]; rtol)
	end
	@test fluid_properties.dens[1] == 0
	@test fluid_properties.dens[end] == 0

	for i in 2:n_cell+1
		@test isapprox(fluid_properties.avg_weight[i], w_exact[i]/ avg_interval; rtol)
	end
	@test fluid_properties.avg_weight[1] == 0
	@test fluid_properties.avg_weight[end] == 0

	for i in 2:n_cell+1
		@test isapprox(fluid_properties.vel[i], u_exact[i]; rtol)
	end
	@test fluid_properties.vel[1] == 0
	@test fluid_properties.vel[end] == 0

	for i in 2:n_cell+1
		@test isapprox(fluid_properties.temp[i], T_exact[i]; rtol)
	end
	@test fluid_properties.temp[1] == 0
	@test fluid_properties.temp[end] == 0
end

@testset "Deposition" begin
	num_cells = 10
	profiles = [:uniform, :linear, :quadratic]
	tolerances = [1e-2, 5e-2, 0.2]
	i = 3
	for T in [Float32, Float64]
		for (prof, tol) in zip(profiles, tolerances)
			test_deposition(T, num_cells, prof, tol)
		end
	end
end

<<<<<<< HEAD
function test_read_reaction_table()
	#load the reaction 
	filepath = "../reactions/ionization_Xe_Xe+.dat"
	threshold_energy, energy, rates = hp.read_reaction_rates(filepath)

	#ensure that the values are correct 
	@test threshold_energy ≈ 12.1298437

	@test energy[1] ≈ 0.3878E-01
	@test energy[100] ≈ 499.5

	@test rates[1] ≈ 0.000
	@test rates[100] ≈ 0.3526E-12

end


function test_initialize_reaction(::Type{T}) where T

	#load the rate table 
	filepath = "../reactions/ionization_Xe_Xe+.dat"
	threshold_energy, energy, rates = hp.read_reaction_rates(filepath)

	#define the species  
	reactant = hp.ReactingSpecies(Xenon(0).gas.name, 1)
	product = [hp.ReactingSpecies(Xenon(1).gas.name, 1)]

	#initialize the struct 
	Xe_ionization = hp.Reaction{T}(reactant, product, threshold_energy, energy, rates, [0.0, 0.0, 0.0, 0.0])

	#actually test 
	@test Xe_ionization.reactant == reactant
	@test Xe_ionization.products == product 
	@test Xe_ionization.threshold_energy ≈ threshold_energy
	@test Xe_ionization.energies ≈ energy 
	@test Xe_ionization.rate ≈ rates 
	@test Xe_ionization.delta_n ≈ zeros(4) 


end


function test_reaction_step(::Type{T}) where T

	#first set up the plasma 
	#seed properties/initialize cell arrays 
	n_cell = 2 
	n_n = 500
	neutral_properties = hp.SpeciesProperties{Float64}(n_cell+2, Xenon(0))
	ion_properties = hp.SpeciesProperties{Float64}(n_cell+2, Xenon(1))
	base = ones(n_cell+2)
	neutral_properties.dens .= base .* 1e18#1/m^3
	neutral_properties.vel .= base .* 300
	neutral_properties.temp .= base .* (500 / 11604) #eV
	ion_properties.dens .= base .* 1e16#1/m^3
	ion_properties.vel .= base .* 5000
	ion_properties.temp .= base .* 0.1 #eV
	grid = hp.Grid(2, 0, 1, 1)
	
	neutrals = hp.initialize_particles(neutral_properties, grid, n_n)
	ions = hp.initialize_particles(ion_properties, grid, n_n)

	#deposit to grid 
	hp.locate_particles!(neutrals, grid)
	hp.locate_particles!(ions, grid)
	neutral_properties = hp.deposit!(neutral_properties, neutrals, grid)
	ion_properties = hp.deposit!(ion_properties, ions, grid) 

	#now can initialization for reaction properties 
	#load the rate table 
	filepath = "../reactions/ionization_Xe_Xe+.dat"
	threshold_energy, energy, rates = hp.read_reaction_rates(filepath)

	#define the species  
	reactant = hp.ReactingSpecies(Xenon(0).gas.name, 1)
	product = [hp.ReactingSpecies(Xenon(1).gas.name, 1)]

	#initialize the reaction struct 
	Xe_ionization = hp.Reaction{T}(reactant, product, threshold_energy, energy, rates, [0.0, 0.0, 0.0, 0.0])

	#initialize some electron properties
	electron = hp.Gas(name=:e, mass=0.00054858)
	electron_properties = hp.SpeciesProperties{Float64}(n_cell+2, electron(-1))
	electron_properties.temp .= 10 #choose 10eV for now 
	electron_properties.dens .= ion_properties.dens #quasineutrality 
	

	#reduce weights 

	#add particles 
end



@testset "Reactions" begin
	test_read_reaction_table()
	for T in [Float32, Float64]
		test_initialize_reaction(T)
		test_reaction_step(T)
=======
@testset "Electron density and average charge" begin
	species = [
		Xenon(0), Xenon(1), Xenon(2), Xenon(3), Xenon(-1)
	]

	n_0 = 1f18 / hp.n_0

	densities = (length(species):-1:1) .* n_0
	n_e_exact = sum(sp.charge * dens for (sp, dens) in zip(species, densities))
	n_i_exact = sum(dens for (sp, dens) in zip(species, densities) if sp.charge != 0)
	avg_Z_exact = n_e_exact / n_i_exact

	num_cells=10

	for T in [Float32, Float64]
		fluid_containers = [
			hp.SpeciesProperties{T}(num_cells, sp) for sp in species
		]

		for (fluid, dens) in zip(fluid_containers, densities)
			fluid.dens .= dens
		end

		n_e = zeros(T, num_cells)
		avg_Z = zeros(T, num_cells)
		hp.calc_electron_density_and_avg_charge!(n_e, avg_Z, fluid_containers)

		@test all(n_e .== T(n_e_exact))
		@test all(avg_Z .== T(avg_Z_exact))
>>>>>>> d7d0988d
	end
end<|MERGE_RESOLUTION|>--- conflicted
+++ resolved
@@ -353,7 +353,38 @@
 	end
 end
 
-<<<<<<< HEAD
+@testset "Electron density and average charge" begin
+	species = [
+		Xenon(0), Xenon(1), Xenon(2), Xenon(3), Xenon(-1)
+	]
+
+	n_0 = 1f18 / hp.n_0
+
+	densities = (length(species):-1:1) .* n_0
+	n_e_exact = sum(sp.charge * dens for (sp, dens) in zip(species, densities))
+	n_i_exact = sum(dens for (sp, dens) in zip(species, densities) if sp.charge != 0)
+	avg_Z_exact = n_e_exact / n_i_exact
+
+	num_cells=10
+
+	for T in [Float32, Float64]
+		fluid_containers = [
+			hp.SpeciesProperties{T}(num_cells, sp) for sp in species
+		]
+
+		for (fluid, dens) in zip(fluid_containers, densities)
+			fluid.dens .= dens
+		end
+
+		n_e = zeros(T, num_cells)
+		avg_Z = zeros(T, num_cells)
+		hp.calc_electron_density_and_avg_charge!(n_e, avg_Z, fluid_containers)
+
+		@test all(n_e .== T(n_e_exact))
+		@test all(avg_Z .== T(avg_Z_exact))
+	end
+end
+
 function test_read_reaction_table()
 	#load the reaction 
 	filepath = "../reactions/ionization_Xe_Xe+.dat"
@@ -453,36 +484,5 @@
 	for T in [Float32, Float64]
 		test_initialize_reaction(T)
 		test_reaction_step(T)
-=======
-@testset "Electron density and average charge" begin
-	species = [
-		Xenon(0), Xenon(1), Xenon(2), Xenon(3), Xenon(-1)
-	]
-
-	n_0 = 1f18 / hp.n_0
-
-	densities = (length(species):-1:1) .* n_0
-	n_e_exact = sum(sp.charge * dens for (sp, dens) in zip(species, densities))
-	n_i_exact = sum(dens for (sp, dens) in zip(species, densities) if sp.charge != 0)
-	avg_Z_exact = n_e_exact / n_i_exact
-
-	num_cells=10
-
-	for T in [Float32, Float64]
-		fluid_containers = [
-			hp.SpeciesProperties{T}(num_cells, sp) for sp in species
-		]
-
-		for (fluid, dens) in zip(fluid_containers, densities)
-			fluid.dens .= dens
-		end
-
-		n_e = zeros(T, num_cells)
-		avg_Z = zeros(T, num_cells)
-		hp.calc_electron_density_and_avg_charge!(n_e, avg_Z, fluid_containers)
-
-		@test all(n_e .== T(n_e_exact))
-		@test all(avg_Z .== T(avg_Z_exact))
->>>>>>> d7d0988d
 	end
 end