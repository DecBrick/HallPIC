using HallPIC: HallPIC as hp
using Documenter
using Test

Documenter.doctest(hp)

const Hydrogen = hp.Gas(name=:H, mass=1)
const Xenon = hp.Gas(name=:Xe, mass=131.293)

function test_leapfrog(::Type{T}) where T
	function leapfrog_gather!(pc::hp.ParticleContainer)
		@inbounds for i in eachindex(pc.pos)
			pc.acc[i] = -pc.pos[i]
		end
	end

	dt = 0.2
	x0 = 1.0
	v0 = 0
	tmax = 5*pi
	num_steps = ceil(Int, tmax / dt)
	t = range(0.0, tmax, length=num_steps)

	pos = zeros(num_steps)
	vel = zeros(num_steps)

	pc = hp.ParticleContainer{T}(1, Hydrogen(1))

	# Test 1: Initially-stationary particle remains at rest
	pc.pos[1] = 0.0
	pc.vel[1] = 0.0

	# No acceleration at x = 0
	leapfrog_gather!(pc)
	@test pc.acc[1] == 0

	hp.push_vel!(pc, -dt/2)

	# No movement
	hp.push!(pc, dt)
	@test pc.pos[1] == 0
	@test pc.vel[1] == 0

	# Test 2: simple harmonic oscillator starting at (x,v) = (1,0)
	# Check that leapfrog is centered as expected
	pc.pos[1] = x0
	pc.vel[1] = v0
	leapfrog_gather!(pc)

	# half step backward in velocity
	hp.push_vel!(pc, -dt/2)
	pos[1] = pc.pos[1]
	vel[1] = pc.vel[1]

	for i in 2:num_steps
		leapfrog_gather!(pc)
		hp.push!(pc, dt)

		pos[i] = pc.pos[1]
		vel[i] = pc.vel[1]
	end

	# Check that leapfrog is centered
	min, max = extrema(pos)
	@test min >= -1
	@test max <= 1

	min, max = extrema(vel)
	@test min >= -1
	@test max <= 1
end

@testset "Harmonic oscillator" begin
	for T in [Float32, Float64]
		test_leapfrog(T)
	end
end

function test_linear_drop(::Type{T}, V) where T
	pc = hp.ParticleContainer{T}(1, Hydrogen(1))
	M = 100
	L = 0.05
	x = LinRange(0, L, M)
	E = V / L * ones(M)

	x_norm = x ./ hp.x_0
	E_norm = E ./ hp.E_0

	extrap = hp.DataInterpolations.ExtrapolationType.Constant
	E_itp = hp.LinearInterpolation(E_norm, x_norm, extrapolation = extrap)

	q = hp.charge(pc.species) * hp.q_e
	m = hp.mass(pc.species) * hp.m_0

	u_expected = sqrt(2 * q * V / m)
	dt = 0.5 * L / u_expected / M
	dt_norm = dt / hp.t_0

	# pushback step
	hp.gather!(pc, E_itp)
	hp.push_vel!(pc, -dt_norm/2)

	t = 0.0
	while pc.pos[1] < x_norm[end] 
		t += dt_norm
		hp.gather!(pc, E_itp)
		hp.push!(pc, dt_norm)
	end

	hp.push_vel!(pc, dt_norm/2)

	a = hp.charge(pc.species) * E_norm[1] / hp.mass(pc.species)
	u_exact = T(a * t)
	x_exact = T(0.5 * a * t^2)

	@test x_exact ≈ pc.pos[1]
	@test u_exact ≈ pc.vel[1]
end

@testset "Linear potential drop" begin
	for T in [Float32, Float64]
		test_linear_drop(T, 600.0)
	end
end


function test_add_particles(::Type{T}) where T 
	# try initalizing the particles object 
	particles = hp.ParticleContainer{T}(0, Xenon(1))

	#check the initialization 
	@test hp.charge(particles.species) == 1
	@test hp.mass(particles.species) == Xenon.mass
	@test isempty(particles.pos)
	@test isempty(particles.vel)
	@test isempty(particles.acc)
	@test isempty(particles.weight)

	# try adding two particles 
	pos = [T(1.57), T(0.51)]
	vel = [T(19823.1041), T(981.471)]
	weight = [T(1.589e16), T(1.589e16)]

	particles = hp.add_particles!(particles, pos, vel, weight)

	#check them 
	@test length(particles.pos) == 2
	@test particles.pos[1] == pos[1]
	@test particles.pos[2] == pos[2]

	@test length(particles.vel) == 2
	@test particles.vel[1] == vel[1]
	@test particles.vel[2] == vel[2]

	@test length(particles.weight) == 2
	@test particles.weight[1] == weight[1]
	@test particles.weight[2] == weight[2]

	@test length(particles.acc) == 2
	@test particles.acc[1] == 0
	@test particles.acc[2] == 0
end

@testset "Add particles" begin
	for T in [Float32, Float64]
		test_add_particles(T)
	end
end

@testset "SpeciesProperties" begin
	for T in [Float32, Float64]
		N = 5
		sp = hp.SpeciesProperties{T}(N, Hydrogen(1))
		@test length(sp) == N

		base = collect(1.0:N)
		@. sp.dens = 1.0 * base
		@. sp.vel = 2.0 * base
		@. sp.temp = 3.0 * base
		@. sp.avg_weight = 4.0*base

		@test eltype(sp) == hp.CellProperties{T}

		for (i, cell) in enumerate(sp)
			@test cell.dens == sp.dens[i] && cell.dens == sp[i].dens
			@test cell.vel == sp.vel[i] && cell.vel == sp[i].vel
			@test cell.temp == sp.temp[i] && cell.temp == sp[i].temp
			@test cell.avg_weight == sp.avg_weight[i] == sp[i].avg_weight
			@test cell.N_particles == 0
			@test cell == sp[i]
		end
		c = collect(sp)
		@test eltype(c) == hp.CellProperties{T}
		@test length(c) == N

		sp_empty = hp.SpeciesProperties{T}(0, Hydrogen(1))
		for _ in sp_empty
		end
		c = collect(sp_empty)
		@test eltype(c) == hp.CellProperties{T}
		@test length(c) == 0
		@test length(sp_empty) == 0
	end
end


@testset "Grid construction" begin
	N = 100
	left_boundary = hp.OpenBoundary()
	right_boundary = hp.WallBoundary(0.5)
	area = 1.0
	x0 = 0
	x1 = 1
	grid = hp.Grid(N, x0, x1, area, left_boundary, right_boundary)

	@test length(grid.cell_centers) == N+2
	@test length(grid.face_centers) == N+3
	@test grid.left_boundary == left_boundary
	@test grid.right_boundary == right_boundary
	dz = (x1 - x0) / N
	@test grid.dz ≈ dz  
	@test all(volume ≈ dz * area for volume in grid.cell_volumes)
	@test grid.face_centers[end-1] - grid.face_centers[2] == (x1 - x0)
end

@testset "Particle location" begin
	N = 100
	x0 = 0.
	x1 = 1.0*N
	grid = hp.Grid(N, x0, x1, 1.0)
	dx = (x1 - x0) / N
	pc = hp.ParticleContainer{Float32}(7, Hydrogen(1))

	pc.pos[1] = 50.5
	pc.pos[2] = 50.1
	pc.pos[3] = 50.7
	pc.pos[4] = x0
	pc.pos[5] = -0.6
	pc.pos[6] = dx
	pc.pos[7] = x1

	hp.locate_particles!(pc, grid)

	@test pc.inds[1] == 52
	@test pc.inds[2] == -52
	@test pc.inds[3] == 52
	@test pc.inds[4] == 1
	@test pc.inds[5] == -1
	@test pc.inds[6] == 2
	@test pc.inds[7] == N+1
end

function test_deposition(::Type{T}, n_cell, profile = :uniform, rtol = 0.01) where T
	# initialize species 
	xenon = hp.Gas(name=:Xe, mass=131.293)
	species = xenon(0)

	# define the cell properties
	L = 1.0
	grid = hp.Grid(n_cell, 0, L, 1.0)
	vol = grid.cell_volumes[1]
	particles_per_cell = 500_000 # per cell 

	# Initialize fluid property arrays
	n_0 = 1e18 / hp.n_0
	u_0 = 3.0 
	T_0 = 50.0
	w_0 = n_0 / particles_per_cell * vol 
	avg_interval = 10

	uniform(x) = 1
	linear(x) = 0.5 * (1+x/L)
	quadratic(x) = 1 - 2 * (x/L - 0.5)^2

	fluid_properties = hp.SpeciesProperties{Float64}(n_cell+2, species)
	prof_z = if profile == :linear
		linear.(grid.cell_centers)
	elseif profile == :quadratic
		quadratic.(grid.cell_centers)
	else
		uniform.(grid.cell_centers)
	end
	@. fluid_properties.dens = prof_z * n_0
	@. fluid_properties.vel = prof_z * u_0 
	@. fluid_properties.temp = prof_z * T_0 
	fluid_properties.avg_weight .= 0.0
	fluid_properties.N_particles .= 0

	n_exact = copy(fluid_properties.dens)
	u_exact = copy(fluid_properties.vel)
	T_exact = copy(fluid_properties.temp)
	w_exact = n_exact / particles_per_cell * vol

	# Create particles from fluid properties
	particles = hp.initialize_particles(fluid_properties, grid, particles_per_cell)

	# check that particles are in bounds and limits are correct
	@test size(particles.pos)[1] == n_cell * particles_per_cell
	min, max = extrema(particles.pos)
	@test max <= L
	@test min >= 0

	# verify that particle positions are sorted
	@test issorted(particles.pos)

	# verify that particles are evenly-spaced
	dz = diff(particles.pos)
	@test all(_dz ≈ dz[1] for _dz in dz)

	min, max = extrema(particles.weight)
	w_min = 0.5 * (w_exact[1] + w_exact[2])
	@test isapprox(max, w_0; rtol)
	if profile == :uniform
		@test isapprox(min, w_0; rtol)
	else
		@test isapprox(min, w_min; rtol)
	end

	min, max = extrema(particles.vel)
	thermal_speed = sqrt(T_0 / Xenon.mass)
	@test max <= u_0 + 8 * thermal_speed
	@test min >= u_0 - 8 * thermal_speed

	# deposit to the cells 
	hp.locate_particles!(particles, grid)
	hp.deposit!(fluid_properties, particles, grid, avg_interval)

<<<<<<< HEAD
	#check that interior cells have correct properties and ghost cells are still zero
	for i in 2:n_cell+1
		@test isapprox(fluid_properties.dens[i], n_exact[i]; rtol)
	end
	@test fluid_properties.dens[1] == 0
	@test fluid_properties.dens[end] == 0

	#add factor of 2 to account for the fact that each particle touches two cells 
	for i in 2:n_cell+1
		@test isapprox(fluid_properties.avg_weight[i], w_exact[i]/ (2*avg_interval); rtol)
	end
	@test fluid_properties.avg_weight[1] == 0
	@test fluid_properties.avg_weight[end] == 0

	for i in 2:n_cell+1
		@test isapprox(fluid_properties.vel[i], u_exact[i]; rtol)
	end
	@test fluid_properties.vel[1] == 0
	@test fluid_properties.vel[end] == 0

	for i in 2:n_cell+1
		@test isapprox(fluid_properties.temp[i], T_exact[i]; rtol)
	end
	@test fluid_properties.temp[1] == 0
	@test fluid_properties.temp[end] == 0

	@test sum(fluid_properties.N_particles) == 2 * particles_per_cell * n_cell

=======
	# check that interior cells have correct properties and ghost cells are still zero
	inds = (firstindex(n_exact)+1) : (lastindex(n_exact)-1)
	@test all(
		isapprox.(fluid_properties.dens[inds], n_exact[inds]; rtol)
	)

	@test all(
		isapprox.(fluid_properties.avg_weight[inds], w_exact[inds]/avg_interval; rtol)
	)

	@test all(
		isapprox.(fluid_properties.vel[inds], u_exact[inds]; rtol)
	)

	@test all(
		isapprox.(fluid_properties.temp[inds], T_exact[inds]; rtol)
	)

	# check ghost cell extrapolation
	if fluid_properties.dens[2] > fluid_properties.dens[1]
		@test fluid_properties.vel[2] < fluid_properties.vel[1]
	else
		@test fluid_properties.vel[2] >= fluid_properties.vel[1]
	end

	if fluid_properties.dens[end-1] > fluid_properties.dens[end]
		@test fluid_properties.vel[end-1] < fluid_properties.vel[end]
	else
		@test fluid_properties.vel[end-1] >= fluid_properties.vel[end]
	end
>>>>>>> f000b55e
end

@testset "Deposition" begin
	num_cells = 10
	profiles = [:uniform, :linear, :quadratic]
<<<<<<< HEAD
	tolerances = [1e-2, 5e-2, 0.2]
=======
	tolerances = [2e-2, 2e-2, 1e-1]
>>>>>>> f000b55e
	for T in [Float32, Float64]
		for (prof, tol) in zip(profiles, tolerances)
			test_deposition(T, num_cells, prof, tol)
		end
	end
end

@testset "Electron density and average charge" begin
	species = [
		Xenon(0), Xenon(1), Xenon(2), Xenon(3), Xenon(-1)
	]

	n_0 = 1f18 / hp.n_0

	densities = (length(species):-1:1) .* n_0
	n_e_exact = sum(sp.charge * dens for (sp, dens) in zip(species, densities))
	n_i_exact = sum(dens for (sp, dens) in zip(species, densities) if sp.charge != 0)
	avg_Z_exact = n_e_exact / n_i_exact

	num_cells=10

	for T in [Float32, Float64]
		fluid_containers = [
			hp.SpeciesProperties{T}(num_cells, sp) for sp in species
		]

		for (fluid, dens) in zip(fluid_containers, densities)
			fluid.dens .= dens
		end

		n_e = zeros(T, num_cells)
		avg_Z = zeros(T, num_cells)
		hp.calc_electron_density_and_avg_charge!(n_e, avg_Z, fluid_containers)

		@test all(n_e .== T(n_e_exact))
		@test all(avg_Z .== T(avg_Z_exact))
	end
end

@testset "Boltzmann relation 1" begin
	num_cells = 10
	L = 1.0
	grid = hp.Grid(num_cells, 0, L, 1.0)

	T = Float32

	n_0 = 1e18 / hp.n_0
	n_e = ones(T, num_cells+2) * n_0
	T_e = 5.0

	# check that uniform density causes phi == 0 and E == 0 everywhere
	phi = zeros(T, num_cells+2)
	E = zeros(T, num_cells+3)

	hp.boltzmann_electric_field_and_potential!(E, phi, n_e, T_e, grid)

	@test all(phi .== zero(T))
	@test all(E .== zero(T))

	# check that quadratic density causes large phi in middle and E pointing outward
	quadratic(x) = 1 - 2 * (x/L - 0.5)^2
	@. n_e = quadratic(grid.cell_centers) * n_0

	hp.boltzmann_electric_field_and_potential!(E, phi, n_e, T_e, grid)
	atol = 1e-12
	@test isapprox(phi[2], zero(T); atol)
	@test isapprox(phi[num_cells+1], zero(T); atol)
	n_ratio = maximum(n_e) / n_e[2]
	@test maximum(phi) ≈ T_e * log(n_ratio)
	# note: this is true if we have an even number of cells,
	# since an edge will lie exactly in the middle
	midpt = length(E) ÷ 2 + 1
	@test isapprox(E[midpt], zero(T); atol)
	@test all(E[2:midpt-1] .< 0)
	@test all(E[midpt+1:end-1] .> 0)
end

<<<<<<< HEAD
function test_read_reaction_table()
	#load the reaction 
	filepath = "../reactions/ionization_Xe_Xe+.dat"
	threshold_energy, table = hp.read_reaction_rates(filepath)

	#ensure that the values are correct 
	@test threshold_energy ≈ 12.1298437

	@test table.t[1] ≈ 0.3878E-01
	@test table.t[100] ≈ 499.5

	@test table.u[1] ≈ 0.000
	@test table.u[100] ≈ 0.3526E-12*hp.n_0

end


function test_initialize_reaction(::Type{T}) where T

	#load the rate table 
	filepath = "../reactions/ionization_Xe_Xe+.dat"
	threshold_energy, table = hp.read_reaction_rates(filepath)

	#define the species  
	reactant = Xenon(0)
	product = [Xenon(1)]

	#initialize the struct 
	Xe_ionization = hp.Reaction{T}(reactant, product, [1,1], threshold_energy, table, [0.0, 0.0, 0.0, 0.0])

	#actually test 
	@test Xe_ionization.reactant == reactant
	@test Xe_ionization.products == product 
	@test Xe_ionization.coefficients == [1,1]
	@test Xe_ionization.threshold_energy ≈ threshold_energy
	@test Xe_ionization.rate_table == table
	@test Xe_ionization.delta_n ≈ zeros(4) 


end


function test_reaction_step(::Type{T}, rtol=0.01) where T
	xenon = hp.Gas(name=:Xe, mass=131.293)

	#first set up the plasma 
	#seed properties/initialize cell arrays 
	n_cell = 10 
	n_n = 500
	neutral_properties = hp.SpeciesProperties{T}(n_cell+2, xenon(0))
	ion_properties = hp.SpeciesProperties{T}(n_cell+2, xenon(1))
	neutral_properties.dens .= 1e18 / hp.n_0#1/m^3
	neutral_properties.vel .= 300
	neutral_properties.temp .= (500 / 11604) #eV
	neutral_properties.avg_weight .= 0
	neutral_properties.N_particles .= 0
	ion_properties.dens .=  1e16 / hp.n_0#1/m^3
	ion_properties.vel .= 5000
	ion_properties.temp .=  0.1 #eV
	ion_properties.avg_weight .= 0
	ion_properties.N_particles .= 0
	grid = hp.Grid(n_cell, 0, 1.0, 1.0)
	
	neutrals = hp.initialize_particles(neutral_properties, grid, n_n)
	ions = hp.initialize_particles(ion_properties, grid, n_n)
	n_ions = length(ions.pos)

	#deposit to grid 
	hp.locate_particles!(neutrals, grid)
	hp.locate_particles!(ions, grid)
	hp.deposit!(neutral_properties, neutrals, grid)
	hp.deposit!(ion_properties, ions, grid) 

	old_neutral_density = copy(neutral_properties.dens)
	old_weights = copy(neutrals.weight)
	#now can initialization for reaction properties 
	#load the rate table 
	filepath = "../reactions/ionization_Xe_Xe+.dat"
	threshold_energy, table = hp.read_reaction_rates(filepath)

	#define the species
	reactant = xenon(0)
	product = [xenon(1)]
	

	#initialize the reaction struct 
	xe_ionization = hp.Reaction{T}(reactant, product, [1,1], threshold_energy, table, zeros(n_cell+2))

	#initialize some electron properties
	electron = hp.Gas(name=:e, mass=0.00054858)
	electron_properties = hp.SpeciesProperties{T}(n_cell+2, electron(-1))
	electron_properties.temp .= 10 #choose 10eV for now 
	electron_properties.dens .= ion_properties.dens #quasineutrality 

	#reduce weights 
	dt = 1e-9
	xe_ionization, neutrals = hp.reaction_reduction(grid, xe_ionization, electron_properties, neutral_properties, neutrals, dt) 

	#check that number is conserved 
	hp.deposit!(neutral_properties, neutrals, grid)
	rate = xe_ionization.rate_table(10)
	for i in 2:n_cell+1
		delta_n = dt * electron_properties.dens[i] * old_neutral_density[i] * rate
		@test xe_ionization.delta_n[i] ≈ delta_n 
		@test isapprox(neutral_properties.dens[i], old_neutral_density[i] - delta_n; rtol)
	end
	#check that weights are reduced as expected 
	for i in 1:length(neutrals.pos)
		@test old_weights[i] >= neutrals.weight[i] 
	end

	#add particles 
	ions = hp.generate_daughter_particles!([ions], [ion_properties],xe_ionization, neutral_properties, grid)[1]

	
	#check that number is conserved 
	old_density = copy(ion_properties.dens)
	hp.locate_particles!(ions, grid)
	hp.deposit!(ion_properties, ions, grid) 
	for i in 2:n_cell+1
		delta_n = dt * electron_properties.dens[i] * old_neutral_density[i] * rate
		@test isapprox(ion_properties.dens[i], old_density[i] + delta_n; rtol)
	end

	#final check that the number of ions has expanded 
	@test length(ions.pos) > n_ions 

	#should add N2 and OH decomp for testing coefficients and multiple products 
		

end



@testset "Reactions" begin
	test_read_reaction_table()
	for T in [Float32, Float64]
		test_initialize_reaction(T)
		test_reaction_step(T)
	end
=======
@testset "Partition" begin
	N = 100
	num_trials = 10
	for _ in 1:num_trials
		vec = rand(Bool, N)
		num_zero = count(==(0), vec)
		num_one = length(vec) - num_zero
		new_size = hp.partition!(vec)
		@test new_size == num_zero
		@test all(!vec[i] for i in 1:new_size)
		@test all(vec[i] for i in new_size+1:length(vec))

		# test partitioning an already partitioned list
		vec2 = copy(vec)
		size_2 = hp.partition!(vec2)
		@test new_size == size_2
		@test all(v1 == v2 for (v1, v2) in zip(vec, vec2))
	end

	# test on all trues
	vec = ones(Bool, N)
	new_size = hp.partition!(vec)
	@test new_size == 0
	@test all(vec)

	# test on all falses
	vec = zeros(Bool, N)
	new_size = hp.partition!(vec)
	@test new_size == N
	@test all(!v for v in vec)
end

@testset "Removing particles" begin
	N = 100
	T = Float32
	grid = hp.Grid(N, 0, 1, 1)
	dens = fill(T(1e6), N+2)
	vel = ones(T, N+2)
	temp = ones(T, N+2)
	weights = ones(T, N+2)
	species = Xenon(1)
	fc = hp.SpeciesProperties{T}(dens, vel, temp, hp.ones(N+2), species)
	particles_per_cell = 50
	pc = hp.initialize_particles(fc, grid, particles_per_cell)
	hp.locate_particles!(pc, grid)

	@test length(pc) == particles_per_cell * N
	@test firstindex(pc) == 1
	@test lastindex(pc) == length(pc)

	# try removing all particles in a specific cell
	cell_ind = 23
	pre_count = count(x->abs(x) == cell_ind, pc.inds)
	@test pre_count == particles_per_cell

	pre_flag_count = count(==(0), pc.weight)
	@test pre_flag_count == 0

	hp.flag_particles_in_cell!(pc, cell_ind)

	flag_count = count(==(0), pc.weight)
	@test flag_count == particles_per_cell

	hp.remove_flagged_particles!(pc)
	@test length(pc) == N*particles_per_cell - particles_per_cell
	@test length(pc) == length(pc.inds)
	@test length(pc) == length(pc.weight)
	@test length(pc) == length(pc.vel)
	@test length(pc) == length(pc.pos)
	@test length(pc) == length(pc.acc)
	post_count = count(x->abs(x) == cell_ind, pc.inds)
	@test post_count == 0
>>>>>>> f000b55e
end<|MERGE_RESOLUTION|>--- conflicted
+++ resolved
@@ -325,36 +325,6 @@
 	hp.locate_particles!(particles, grid)
 	hp.deposit!(fluid_properties, particles, grid, avg_interval)
 
-<<<<<<< HEAD
-	#check that interior cells have correct properties and ghost cells are still zero
-	for i in 2:n_cell+1
-		@test isapprox(fluid_properties.dens[i], n_exact[i]; rtol)
-	end
-	@test fluid_properties.dens[1] == 0
-	@test fluid_properties.dens[end] == 0
-
-	#add factor of 2 to account for the fact that each particle touches two cells 
-	for i in 2:n_cell+1
-		@test isapprox(fluid_properties.avg_weight[i], w_exact[i]/ (2*avg_interval); rtol)
-	end
-	@test fluid_properties.avg_weight[1] == 0
-	@test fluid_properties.avg_weight[end] == 0
-
-	for i in 2:n_cell+1
-		@test isapprox(fluid_properties.vel[i], u_exact[i]; rtol)
-	end
-	@test fluid_properties.vel[1] == 0
-	@test fluid_properties.vel[end] == 0
-
-	for i in 2:n_cell+1
-		@test isapprox(fluid_properties.temp[i], T_exact[i]; rtol)
-	end
-	@test fluid_properties.temp[1] == 0
-	@test fluid_properties.temp[end] == 0
-
-	@test sum(fluid_properties.N_particles) == 2 * particles_per_cell * n_cell
-
-=======
 	# check that interior cells have correct properties and ghost cells are still zero
 	inds = (firstindex(n_exact)+1) : (lastindex(n_exact)-1)
 	@test all(
@@ -385,17 +355,12 @@
 	else
 		@test fluid_properties.vel[end-1] >= fluid_properties.vel[end]
 	end
->>>>>>> f000b55e
 end
 
 @testset "Deposition" begin
 	num_cells = 10
 	profiles = [:uniform, :linear, :quadratic]
-<<<<<<< HEAD
-	tolerances = [1e-2, 5e-2, 0.2]
-=======
 	tolerances = [2e-2, 2e-2, 1e-1]
->>>>>>> f000b55e
 	for T in [Float32, Float64]
 		for (prof, tol) in zip(profiles, tolerances)
 			test_deposition(T, num_cells, prof, tol)
@@ -473,7 +438,80 @@
 	@test all(E[midpt+1:end-1] .> 0)
 end
 
-<<<<<<< HEAD
+@testset "Partition" begin
+	N = 100
+	num_trials = 10
+	for _ in 1:num_trials
+		vec = rand(Bool, N)
+		num_zero = count(==(0), vec)
+		num_one = length(vec) - num_zero
+		new_size = hp.partition!(vec)
+		@test new_size == num_zero
+		@test all(!vec[i] for i in 1:new_size)
+		@test all(vec[i] for i in new_size+1:length(vec))
+
+		# test partitioning an already partitioned list
+		vec2 = copy(vec)
+		size_2 = hp.partition!(vec2)
+		@test new_size == size_2
+		@test all(v1 == v2 for (v1, v2) in zip(vec, vec2))
+	end
+
+	# test on all trues
+	vec = ones(Bool, N)
+	new_size = hp.partition!(vec)
+	@test new_size == 0
+	@test all(vec)
+
+	# test on all falses
+	vec = zeros(Bool, N)
+	new_size = hp.partition!(vec)
+	@test new_size == N
+	@test all(!v for v in vec)
+end
+
+@testset "Removing particles" begin
+	N = 100
+	T = Float32
+	grid = hp.Grid(N, 0, 1, 1)
+	dens = fill(T(1e6), N+2)
+	vel = ones(T, N+2)
+	temp = ones(T, N+2)
+	weights = ones(T, N+2)
+	species = Xenon(1)
+	fc = hp.SpeciesProperties{T}(dens, vel, temp, hp.ones(N+2), species)
+	particles_per_cell = 50
+	pc = hp.initialize_particles(fc, grid, particles_per_cell)
+	hp.locate_particles!(pc, grid)
+
+	@test length(pc) == particles_per_cell * N
+	@test firstindex(pc) == 1
+	@test lastindex(pc) == length(pc)
+
+	# try removing all particles in a specific cell
+	cell_ind = 23
+	pre_count = count(x->abs(x) == cell_ind, pc.inds)
+	@test pre_count == particles_per_cell
+
+	pre_flag_count = count(==(0), pc.weight)
+	@test pre_flag_count == 0
+
+	hp.flag_particles_in_cell!(pc, cell_ind)
+
+	flag_count = count(==(0), pc.weight)
+	@test flag_count == particles_per_cell
+
+	hp.remove_flagged_particles!(pc)
+	@test length(pc) == N*particles_per_cell - particles_per_cell
+	@test length(pc) == length(pc.inds)
+	@test length(pc) == length(pc.weight)
+	@test length(pc) == length(pc.vel)
+	@test length(pc) == length(pc.pos)
+	@test length(pc) == length(pc.acc)
+	post_count = count(x->abs(x) == cell_ind, pc.inds)
+	@test post_count == 0
+end
+
 function test_read_reaction_table()
 	#load the reaction 
 	filepath = "../reactions/ionization_Xe_Xe+.dat"
@@ -614,78 +652,4 @@
 		test_initialize_reaction(T)
 		test_reaction_step(T)
 	end
-=======
-@testset "Partition" begin
-	N = 100
-	num_trials = 10
-	for _ in 1:num_trials
-		vec = rand(Bool, N)
-		num_zero = count(==(0), vec)
-		num_one = length(vec) - num_zero
-		new_size = hp.partition!(vec)
-		@test new_size == num_zero
-		@test all(!vec[i] for i in 1:new_size)
-		@test all(vec[i] for i in new_size+1:length(vec))
-
-		# test partitioning an already partitioned list
-		vec2 = copy(vec)
-		size_2 = hp.partition!(vec2)
-		@test new_size == size_2
-		@test all(v1 == v2 for (v1, v2) in zip(vec, vec2))
-	end
-
-	# test on all trues
-	vec = ones(Bool, N)
-	new_size = hp.partition!(vec)
-	@test new_size == 0
-	@test all(vec)
-
-	# test on all falses
-	vec = zeros(Bool, N)
-	new_size = hp.partition!(vec)
-	@test new_size == N
-	@test all(!v for v in vec)
-end
-
-@testset "Removing particles" begin
-	N = 100
-	T = Float32
-	grid = hp.Grid(N, 0, 1, 1)
-	dens = fill(T(1e6), N+2)
-	vel = ones(T, N+2)
-	temp = ones(T, N+2)
-	weights = ones(T, N+2)
-	species = Xenon(1)
-	fc = hp.SpeciesProperties{T}(dens, vel, temp, hp.ones(N+2), species)
-	particles_per_cell = 50
-	pc = hp.initialize_particles(fc, grid, particles_per_cell)
-	hp.locate_particles!(pc, grid)
-
-	@test length(pc) == particles_per_cell * N
-	@test firstindex(pc) == 1
-	@test lastindex(pc) == length(pc)
-
-	# try removing all particles in a specific cell
-	cell_ind = 23
-	pre_count = count(x->abs(x) == cell_ind, pc.inds)
-	@test pre_count == particles_per_cell
-
-	pre_flag_count = count(==(0), pc.weight)
-	@test pre_flag_count == 0
-
-	hp.flag_particles_in_cell!(pc, cell_ind)
-
-	flag_count = count(==(0), pc.weight)
-	@test flag_count == particles_per_cell
-
-	hp.remove_flagged_particles!(pc)
-	@test length(pc) == N*particles_per_cell - particles_per_cell
-	@test length(pc) == length(pc.inds)
-	@test length(pc) == length(pc.weight)
-	@test length(pc) == length(pc.vel)
-	@test length(pc) == length(pc.pos)
-	@test length(pc) == length(pc.acc)
-	post_count = count(x->abs(x) == cell_ind, pc.inds)
-	@test post_count == 0
->>>>>>> f000b55e
 end