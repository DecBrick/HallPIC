using HallPIC: HallPIC as hp
using Documenter
using Test

Documenter.doctest(hp)

const Hydrogen = hp.Gas(name=:H, mass=1)
const Xenon = hp.Gas(name=:Xe, mass=131.293)

function test_leapfrog(::Type{T}) where T
	function leapfrog_gather!(pc::hp.ParticleContainer)
		@inbounds for i in eachindex(pc.pos)
			pc.acc[i] = -pc.pos[i]
		end
	end

	dt = 0.2
	x0 = 1.0
	v0 = 0
	tmax = 5*pi
	num_steps = ceil(Int, tmax / dt)
	t = range(0.0, tmax, length=num_steps)

	pos = zeros(num_steps)
	vel = zeros(num_steps)

	pc = hp.ParticleContainer{T}(1, Hydrogen(1))

	# Test 1: Initially-stationary particle remains at rest
	pc.pos[1] = 0.0
	pc.vel[1] = 0.0

	# No acceleration at x = 0
	leapfrog_gather!(pc)
	@test pc.acc[1] == 0

	hp.push_vel!(pc, -dt/2)

	# No movement
	hp.push!(pc, dt)
	@test pc.pos[1] == 0
	@test pc.vel[1] == 0

	# Test 2: simple harmonic oscillator starting at (x,v) = (1,0)
	# Check that leapfrog is centered as expected
	pc.pos[1] = x0
	pc.vel[1] = v0
	leapfrog_gather!(pc)

	# half step backward in velocity
	hp.push_vel!(pc, -dt/2)
	pos[1] = pc.pos[1]
	vel[1] = pc.vel[1]

	for i in 2:num_steps
		leapfrog_gather!(pc)
		hp.push!(pc, dt)

		pos[i] = pc.pos[1]
		vel[i] = pc.vel[1]
	end

	# Check that leapfrog is centered
	min, max = extrema(pos)
	@test min >= -1
	@test max <= 1

	min, max = extrema(vel)
	@test min >= -1
	@test max <= 1
end

@testset "Harmonic oscillator" begin
	for T in [Float32, Float64]
		test_leapfrog(T)
	end
end

function test_linear_drop(::Type{T}, V) where T
	pc = hp.ParticleContainer{T}(1, Hydrogen(1))
	M = 100
	L = 0.05
	x = LinRange(0, L, M)
	E = V / L * ones(M)

	x_norm = x ./ hp.x_0
	E_norm = E ./ hp.E_0

	extrap = hp.DataInterpolations.ExtrapolationType.Constant
	E_itp = hp.LinearInterpolation(E_norm, x_norm, extrapolation = extrap)

	q = hp.charge(pc.species) * hp.q_e
	m = hp.mass(pc.species) * hp.m_0

	u_expected = sqrt(2 * q * V / m)
	dt = 0.5 * L / u_expected / M
	dt_norm = dt / hp.t_0

	# pushback step
	hp.gather!(pc, E_itp)
	hp.push_vel!(pc, -dt_norm/2)

	t = 0.0
	while pc.pos[1] < x_norm[end] 
		t += dt_norm
		hp.gather!(pc, E_itp)
		hp.push!(pc, dt_norm)
	end

	hp.push_vel!(pc, dt_norm/2)

	a = hp.charge(pc.species) * E_norm[1] / hp.mass(pc.species)
	u_exact = T(a * t)
	x_exact = T(0.5 * a * t^2)

	@test x_exact ≈ pc.pos[1]
	@test u_exact ≈ pc.vel[1]
end

@testset "Linear potential drop" begin
	for T in [Float32, Float64]
		test_linear_drop(T, 600.0)
	end
end


function test_add_particles(::Type{T}) where T 
	# try initalizing the particles object 
	particles = hp.ParticleContainer{T}(0, Xenon(1))

	#check the initialization 
	@test hp.charge(particles.species) == 1
	@test hp.mass(particles.species) == Xenon.mass
	@test isempty(particles.pos)
	@test isempty(particles.vel)
	@test isempty(particles.acc)
	@test isempty(particles.weight)

	# try adding two particles 
	pos = [T(1.57), T(0.51)]
	vel = [T(19823.1041), T(981.471)]
	weight = [T(1.589e16), T(1.589e16)]

	particles = hp.add_particles!(particles, pos, vel, weight)

	#check them 
	@test length(particles.pos) == 2
	@test particles.pos[1] == pos[1]
	@test particles.pos[2] == pos[2]

	@test length(particles.vel) == 2
	@test particles.vel[1] == vel[1]
	@test particles.vel[2] == vel[2]

	@test length(particles.weight) == 2
	@test particles.weight[1] == weight[1]
	@test particles.weight[2] == weight[2]

	@test length(particles.acc) == 2
	@test particles.acc[1] == 0
	@test particles.acc[2] == 0
end

@testset "Add particles" begin
	for T in [Float32, Float64]
		test_add_particles(T)
	end
end

@testset "SpeciesProperties" begin
	for T in [Float32, Float64]
		N = 5
		sp = hp.SpeciesProperties{T}(N, Hydrogen(1))
		@test length(sp) == N

		base = collect(1.0:N)
		@. sp.dens = 1.0 * base
		@. sp.vel = 2.0 * base
		@. sp.temp = 3.0 * base
		@. sp.avg_weight = 4.0*base

		@test eltype(sp) == hp.CellProperties{T}

		for (i, cell) in enumerate(sp)
			@test cell.dens == sp.dens[i] && cell.dens == sp[i].dens
			@test cell.vel == sp.vel[i] && cell.vel == sp[i].vel
			@test cell.temp == sp.temp[i] && cell.temp == sp[i].temp
			@test cell.avg_weight == sp.avg_weight[i] == sp[i].avg_weight
			@test cell == sp[i]
		end
		c = collect(sp)
		@test eltype(c) == hp.CellProperties{T}
		@test length(c) == N

		sp_empty = hp.SpeciesProperties{T}(0, Hydrogen(1))
		for _ in sp_empty
		end
		c = collect(sp_empty)
		@test eltype(c) == hp.CellProperties{T}
		@test length(c) == 0
		@test length(sp_empty) == 0
	end
end


@testset "Grid construction" begin
	N = 100
	left_boundary = hp.OpenBoundary()
	right_boundary = hp.WallBoundary(0.5)
	area = 1.0
	x0 = 0
	x1 = 1
	grid = hp.Grid(N, x0, x1, area, left_boundary, right_boundary)

	@test length(grid.cell_centers) == N+2
	@test length(grid.face_centers) == N+3
	@test grid.left_boundary == left_boundary
	@test grid.right_boundary == right_boundary
	dz = (x1 - x0) / N
	@test all(volume ≈ dz * area for volume in grid.cell_volumes)
	@test grid.face_centers[end-1] - grid.face_centers[2] == (x1 - x0)
end

@testset "Particle location" begin
	N = 100
	x0 = 0.
	x1 = 1.0*N
	grid = hp.Grid(N, x0, x1, 1.0)
	dx = (x1 - x0) / N
	pc = hp.ParticleContainer{Float32}(7, Hydrogen(1))

	pc.pos[1] = 50.5
	pc.pos[2] = 50.1
	pc.pos[3] = 50.7
	pc.pos[4] = x0
	pc.pos[5] = -0.6
	pc.pos[6] = dx
	pc.pos[7] = x1

	hp.locate_particles!(pc, grid)

	@test pc.inds[1] == 52
	@test pc.inds[2] == -52
	@test pc.inds[3] == 52
	@test pc.inds[4] == 1
	@test pc.inds[5] == -1
	@test pc.inds[6] == 2
	@test pc.inds[7] == N+1
end

function test_deposition(::Type{T}, n_cell, profile = :uniform, rtol = 0.01) where T
	# initialize species 
	xenon = hp.Gas(name=:Xe, mass=131.293)
	species = xenon(0)

	# define the cell properties
	L = 1.0
	grid = hp.Grid(n_cell, 0, L, 1.0)
	vol = grid.cell_volumes[1]
	particles_per_cell = 500_000 # per cell 

	# Initialize fluid property arrays
	n_0 = 1e18 / hp.n_0
	u_0 = 3.0 
	T_0 = 50.0
	w_0 = n_0 / particles_per_cell * vol 
	avg_interval = 10

	uniform(x) = 1
	linear(x) = 0.5 * (1+x/L)
	quadratic(x) = 1 - 2 * (x/L - 0.5)^2

	fluid_properties = hp.SpeciesProperties{Float64}(n_cell+2, species)
	prof_z = if profile == :linear
		linear.(grid.cell_centers)
	elseif profile == :quadratic
		quadratic.(grid.cell_centers)
	else
		uniform.(grid.cell_centers)
	end
	@. fluid_properties.dens = prof_z * n_0
	@. fluid_properties.vel = prof_z * u_0 
	@. fluid_properties.temp = prof_z * T_0 
	fluid_properties.avg_weight .= 0.0

	n_exact = copy(fluid_properties.dens)
	u_exact = copy(fluid_properties.vel)
	T_exact = copy(fluid_properties.temp)
	w_exact = n_exact / particles_per_cell * vol

	# Create particles from fluid properties
	particles = hp.initialize_particles(fluid_properties, grid, particles_per_cell)

	# check that particles are in bounds and limits are correct
	@test size(particles.pos)[1] == n_cell * particles_per_cell
	min, max = extrema(particles.pos)
	@test max <= L
	@test min >= 0

	min, max = extrema(particles.weight)
	w_min = 0.5 * (w_exact[1] + w_exact[2])
	@test isapprox(max, w_0; rtol)
	if profile == :uniform
		@test isapprox(min, w_0; rtol)
	else
		@test isapprox(min, w_min; rtol)
	end

	min, max = extrema(particles.vel)
	thermal_speed = sqrt(T_0 / Xenon.mass)
	@test max <= u_0 + 8 * thermal_speed
	@test min >= u_0 - 8 * thermal_speed

	# deposit to the cells 
	hp.locate_particles!(particles, grid)
	hp.deposit!(fluid_properties, particles, grid, avg_interval)

	#check that interior cells have correct properties and ghost cells are still zero
	for i in 2:n_cell+1
		@test isapprox(fluid_properties.dens[i], n_exact[i]; rtol)
	end
	@test fluid_properties.dens[1] == 0
	@test fluid_properties.dens[end] == 0

	for i in 2:n_cell+1
		@test isapprox(fluid_properties.avg_weight[i], w_exact[i]/ avg_interval; rtol)
	end
	@test fluid_properties.avg_weight[1] == 0
	@test fluid_properties.avg_weight[end] == 0

	for i in 2:n_cell+1
		@test isapprox(fluid_properties.vel[i], u_exact[i]; rtol)
	end
	@test fluid_properties.vel[1] == 0
	@test fluid_properties.vel[end] == 0

	for i in 2:n_cell+1
		@test isapprox(fluid_properties.temp[i], T_exact[i]; rtol)
	end
	@test fluid_properties.temp[1] == 0
	@test fluid_properties.temp[end] == 0
end

@testset "Deposition" begin
	num_cells = 10
	profiles = [:uniform, :linear, :quadratic]
	tolerances = [1e-2, 5e-2, 0.2]
	i = 3
	for T in [Float32, Float64]
		for (prof, tol) in zip(profiles, tolerances)
			test_deposition(T, num_cells, prof, tol)
		end
	end
end

@testset "Electron density and average charge" begin
	species = [
		Xenon(0), Xenon(1), Xenon(2), Xenon(3), Xenon(-1)
	]

	n_0 = 1f18 / hp.n_0

	densities = (length(species):-1:1) .* n_0
	n_e_exact = sum(sp.charge * dens for (sp, dens) in zip(species, densities))
	n_i_exact = sum(dens for (sp, dens) in zip(species, densities) if sp.charge != 0)
	avg_Z_exact = n_e_exact / n_i_exact

	num_cells=10

	for T in [Float32, Float64]
		fluid_containers = [
			hp.SpeciesProperties{T}(num_cells, sp) for sp in species
		]

		for (fluid, dens) in zip(fluid_containers, densities)
			fluid.dens .= dens
		end

		n_e = zeros(T, num_cells)
		avg_Z = zeros(T, num_cells)
		hp.calc_electron_density_and_avg_charge!(n_e, avg_Z, fluid_containers)

		@test all(n_e .== T(n_e_exact))
		@test all(avg_Z .== T(avg_Z_exact))
	end
end

<<<<<<< HEAD
function test_read_reaction_table()
	#load the reaction 
	filepath = "../reactions/ionization_Xe_Xe+.dat"
	threshold_energy, energy, rates = hp.read_reaction_rates(filepath)

	#ensure that the values are correct 
	@test threshold_energy ≈ 12.1298437

	@test energy[1] ≈ 0.3878E-01
	@test energy[100] ≈ 499.5

	@test rates[1] ≈ 0.000
	@test rates[100] ≈ 0.3526E-12

end


function test_initialize_reaction(::Type{T}) where T

	#load the rate table 
	filepath = "../reactions/ionization_Xe_Xe+.dat"
	threshold_energy, energy, rates = hp.read_reaction_rates(filepath)

	#define the species  
	reactant = hp.ReactingSpecies(Xenon(0).gas.name, 1)
	product = [hp.ReactingSpecies(Xenon(1).gas.name, 1)]

	#initialize the struct 
	Xe_ionization = hp.Reaction{T}(reactant, product, threshold_energy, energy, rates, [0.0, 0.0, 0.0, 0.0])

	#actually test 
	@test Xe_ionization.reactant == reactant
	@test Xe_ionization.products == product 
	@test Xe_ionization.threshold_energy ≈ threshold_energy
	@test Xe_ionization.energies ≈ energy 
	@test Xe_ionization.rate ≈ rates 
	@test Xe_ionization.delta_n ≈ zeros(4) 


end


function test_reaction_step(::Type{T}) where T

	#first set up the plasma 
	#seed properties/initialize cell arrays 
	n_cell = 2 
	n_n = 500
	neutral_properties = hp.SpeciesProperties{T}(n_cell+2, Xenon(0))
	ion_properties = hp.SpeciesProperties{T}(n_cell+2, Xenon(1))
	base = ones(n_cell+2)
	neutral_properties.dens .= base .* 1e18#1/m^3
	neutral_properties.vel .= base .* 300
	neutral_properties.temp .= base .* (500 / 11604) #eV
	ion_properties.dens .= base .* 1e16#1/m^3
	ion_properties.vel .= base .* 5000
	ion_properties.temp .= base .* 0.1 #eV
	grid = hp.Grid(2, 0, 1, 1)
	
	neutrals = hp.initialize_particles(neutral_properties, grid, n_n)
	ions = hp.initialize_particles(ion_properties, grid, n_n)

	#deposit to grid 
	hp.locate_particles!(neutrals, grid)
	hp.locate_particles!(ions, grid)
	neutral_properties = hp.deposit!(neutral_properties, neutrals, grid)
	ion_properties = hp.deposit!(ion_properties, ions, grid) 

	#now can initialization for reaction properties 
	#load the rate table 
	filepath = "../reactions/ionization_Xe_Xe+.dat"
	threshold_energy, energy, rates = hp.read_reaction_rates(filepath)

	#define the species
	reactant = hp.ReactingSpecies(Xenon(0).gas.name, 1)
	product = [hp.ReactingSpecies(Xenon(1).gas.name, 1)]

	#initialize the reaction struct 
	Xe_ionization = hp.Reaction{T}(reactant, product, threshold_energy, energy, rates, [0.0, 0.0, 0.0, 0.0])

	#initialize some electron properties
	electron = hp.Gas(name=:e, mass=0.00054858)
	electron_properties = hp.SpeciesProperties{T}(n_cell+2, electron(-1))
	electron_properties.temp .= 10 #choose 10eV for now 
	electron_properties.dens .= ion_properties.dens #quasineutrality 
	
	#reduce weights 
	dt = 1e-9
	Xe_ionization, neutrals = hp.reaction_reduction(grid, Xe_ionization, electron_properties, neutral_properties, neutrals, dt)

	#add particles 
	ions = hp.daughter_particle_generation(grid, Xe_ionization, neutral_properties, ion_properties, [ions])

end



@testset "Reactions" begin
	test_read_reaction_table()
	for T in [Float32, Float64]
		test_initialize_reaction(T)
		test_reaction_step(T)
	end
=======
@testset "Boltzmann relation 1" begin
	num_cells = 10
	L = 1.0
	grid = hp.Grid(num_cells, 0, L, 1.0)

	T = Float32

	n_0 = 1e18 / hp.n_0
	n_e = ones(T, num_cells+2) * n_0
	T_e = 5.0

	# check that uniform density causes phi == 0 and E == 0 everywhere
	phi = zeros(T, num_cells+2)
	E = zeros(T, num_cells+3)

	hp.boltzmann_electric_field_and_potential!(E, phi, n_e, T_e, grid)

	@test all(phi .== zero(T))
	@test all(E .== zero(T))

	# check that quadratic density causes large phi in middle and E pointing outward
	quadratic(x) = 1 - 2 * (x/L - 0.5)^2
	@. n_e = quadratic(grid.cell_centers) * n_0

	hp.boltzmann_electric_field_and_potential!(E, phi, n_e, T_e, grid)
	atol = 1e-12
	@test isapprox(phi[2], zero(T); atol)
	@test isapprox(phi[num_cells+1], zero(T); atol)
	n_ratio = maximum(n_e) / n_e[2]
	@test maximum(phi) ≈ T_e * log(n_ratio)
	# note: this is true if we have an even number of cells,
	# since an edge will lie exactly in the middle
	midpt = length(E) ÷ 2 + 1
	@test isapprox(E[midpt], zero(T); atol)
	@test all(E[2:midpt-1] .< 0)
	@test all(E[midpt+1:end-1] .> 0)
>>>>>>> c9229bb3
end<|MERGE_RESOLUTION|>--- conflicted
+++ resolved
@@ -385,7 +385,44 @@
 	end
 end
 
-<<<<<<< HEAD
+@testset "Boltzmann relation 1" begin
+	num_cells = 10
+	L = 1.0
+	grid = hp.Grid(num_cells, 0, L, 1.0)
+
+	T = Float32
+
+	n_0 = 1e18 / hp.n_0
+	n_e = ones(T, num_cells+2) * n_0
+	T_e = 5.0
+
+	# check that uniform density causes phi == 0 and E == 0 everywhere
+	phi = zeros(T, num_cells+2)
+	E = zeros(T, num_cells+3)
+
+	hp.boltzmann_electric_field_and_potential!(E, phi, n_e, T_e, grid)
+
+	@test all(phi .== zero(T))
+	@test all(E .== zero(T))
+
+	# check that quadratic density causes large phi in middle and E pointing outward
+	quadratic(x) = 1 - 2 * (x/L - 0.5)^2
+	@. n_e = quadratic(grid.cell_centers) * n_0
+
+	hp.boltzmann_electric_field_and_potential!(E, phi, n_e, T_e, grid)
+	atol = 1e-12
+	@test isapprox(phi[2], zero(T); atol)
+	@test isapprox(phi[num_cells+1], zero(T); atol)
+	n_ratio = maximum(n_e) / n_e[2]
+	@test maximum(phi) ≈ T_e * log(n_ratio)
+	# note: this is true if we have an even number of cells,
+	# since an edge will lie exactly in the middle
+	midpt = length(E) ÷ 2 + 1
+	@test isapprox(E[midpt], zero(T); atol)
+	@test all(E[2:midpt-1] .< 0)
+	@test all(E[midpt+1:end-1] .> 0)
+end
+
 function test_read_reaction_table()
 	#load the reaction 
 	filepath = "../reactions/ionization_Xe_Xe+.dat"
@@ -489,42 +526,4 @@
 		test_initialize_reaction(T)
 		test_reaction_step(T)
 	end
-=======
-@testset "Boltzmann relation 1" begin
-	num_cells = 10
-	L = 1.0
-	grid = hp.Grid(num_cells, 0, L, 1.0)
-
-	T = Float32
-
-	n_0 = 1e18 / hp.n_0
-	n_e = ones(T, num_cells+2) * n_0
-	T_e = 5.0
-
-	# check that uniform density causes phi == 0 and E == 0 everywhere
-	phi = zeros(T, num_cells+2)
-	E = zeros(T, num_cells+3)
-
-	hp.boltzmann_electric_field_and_potential!(E, phi, n_e, T_e, grid)
-
-	@test all(phi .== zero(T))
-	@test all(E .== zero(T))
-
-	# check that quadratic density causes large phi in middle and E pointing outward
-	quadratic(x) = 1 - 2 * (x/L - 0.5)^2
-	@. n_e = quadratic(grid.cell_centers) * n_0
-
-	hp.boltzmann_electric_field_and_potential!(E, phi, n_e, T_e, grid)
-	atol = 1e-12
-	@test isapprox(phi[2], zero(T); atol)
-	@test isapprox(phi[num_cells+1], zero(T); atol)
-	n_ratio = maximum(n_e) / n_e[2]
-	@test maximum(phi) ≈ T_e * log(n_ratio)
-	# note: this is true if we have an even number of cells,
-	# since an edge will lie exactly in the middle
-	midpt = length(E) ÷ 2 + 1
-	@test isapprox(E[midpt], zero(T); atol)
-	@test all(E[2:midpt-1] .< 0)
-	@test all(E[midpt+1:end-1] .> 0)
->>>>>>> c9229bb3
 end